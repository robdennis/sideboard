from __future__ import unicode_literals
import sys
import json
import time
import hashlib
import logging
import traceback
from copy import deepcopy
from functools import wraps
from threading import local, RLock
from collections import defaultdict

import cherrypy

from ws4py.websocket import WebSocket
from ws4py.server.cherrypyserver import WebSocketPlugin, WebSocketTool

import sideboard.lib
from sideboard.lib import log, Caller
from sideboard.config import config


class threadlocal(object):
    _threadlocal = local()

    @classmethod
    def get(cls, key, default=None):
        return getattr(cls._threadlocal, key, default)

    @classmethod
    def set(cls, key, val):
        return setattr(cls._threadlocal, key, val)

    @classmethod
    def clear(cls):
        cls._threadlocal.__dict__.clear()

    @classmethod
    def get_client(cls):
        return cls.get('client') or cls.get('message', {}).get('client')

    @classmethod
    def reset(cls, **kwargs):
        cls.clear()
        for key, val in kwargs.items():
            cls.set(key, val)


def _normalize_channels(*channels):
    """
    Converts a list of types, strings, or whatever else into a list of strings.

    >>> _normalize_channels()
    []

    >>> _normalize_channels('')
    []

    >>> _normalize_channels('   ')
    []

    >>> _normalize_channels(None)
    []

    >>> _normalize_channels('topic-one', 'topic-two')
    ['topic-one', 'topic-two']

    >>> _normalize_channels('repeated-topic', 'repeated-topic')
    ['repeated-topic']

    >>> _normalize_channels('topic-left', None, 'topic-right', None)
    ['topic-left', 'topic-right']

    >>> _normalize_channels('', 'topic-left', '', 'topic-right')
    ['topic-left', 'topic-right']

    >>> _normalize_channels('   ', '   topic-padded-left', '   ', 'topic-padded-right   ', '   ')
    ['topic-padded-left', 'topic-padded-right']

    >>> _normalize_channels(type)
    ['type']

    >>> _normalize_channels(dict)
    ['dict']

    >>> _normalize_channels(dict(foo="bar"))
    ["{'foo': 'bar'}"]
    """
    normalized_channels = []
    for topic in channels:
        if topic is not None:
            if isinstance(topic, type):
                normalized_channels.append(topic.__name__)
            elif isinstance(topic, basestring):
                topic = topic.strip()
                if topic != '':
                    normalized_channels.append(topic)
            else:
                normalized_channels.append(str(topic))
    return list(set(normalized_channels))


def notify(channels, trigger="manual", delay=0, originating_client=None):
    broadcaster.delayed(delay, _normalize_channels(*sideboard.lib.listify(channels)),
                        trigger=trigger, originating_client=originating_client or threadlocal.get_client())


def notifies(*args, **kwargs):
    """
    Adds a notifies attribute to the decorated function. The notifies
    attribute specifies a list of the channels which the function notifies.

    >>> @notifies('topic-one', 'topic-two')
    ... def fn():
    ...     pass
    >>> getattr(fn, 'notifies')
    ['topic-one', 'topic-two']

    >>> @notifies(dict)
    ... def fn_dict():
    ...     pass
    >>> getattr(fn_dict, 'notifies')
    ['dict']
    """
    delay = kwargs.pop("delay", 0)
    channels = _normalize_channels(*args)

    def decorated_func(func):
        @wraps(func)
        def notifier_func(*args, **kwargs):
            try:
                return func(*args, **kwargs)
            finally:
                notify(channels, trigger=func.__name__, delay=delay)

        notifier_func.notifies = channels
        return notifier_func

    return decorated_func


def subscribes(*args):
    """
    Adds a subscribes attribute to the decorated function. The subscribes
    attribute specifies a list of the channels to which the function subscribes.

    >>> @subscribes('topic-one', 'topic-two')
    ... def fn():
    ...     pass
    >>> getattr(fn, 'subscribes')
    ['topic-one', 'topic-two']

    >>> @subscribes(dict)
    ... def fn_dict():
    ...     pass
    >>> getattr(fn_dict, 'subscribes')
    ['dict']
    """
    channels = _normalize_channels(*args)

    def decorated_func(func):
        func.subscribes = channels
        return func

    return decorated_func


def _fingerprint(x):
    """
    Calculates the md5 sum of the given argument.

    If _fingerprint is passed a string, it calculates the md5 sum of the
    string. If _fingerprint is passed anything else, then the json encoding
    of the argument is used to calculate the md5 sum.

    >>> _fingerprint(None)
    '37a6259cc0c1dae299a7866489dff0bd'

    >>> _fingerprint('test')
    '098f6bcd4621d373cade4e832627b4f6'

    >>> _fingerprint({'key':'value'})
    'a7353f7cddce808de0032747a0b7be50'

    >>> _fingerprint(dict(key='value'))
    'a7353f7cddce808de0032747a0b7be50'

    >>> _fingerprint({'a':1, 'b':2})
    '608de49a4600dbb5b173492759792e4a'

    >>> _fingerprint({'b':2, 'a':1})
    '608de49a4600dbb5b173492759792e4a'

    >>> _fingerprint({'a':{'x':3, 'y':4}, 'b':2})
    '2c22e445e9278c66dd7ea78b757defe6'

    >>> _fingerprint({'b':2, 'a':{'y':4, 'x':3}})
    '2c22e445e9278c66dd7ea78b757defe6'
    """
    md5 = hashlib.md5()
    if isinstance(x, basestring):
        md5.update(x)
    else:
        md5.update(json.dumps(x, cls=sideboard.lib.serializer, sort_keys=True, separators=(',', ':')))
    return md5.hexdigest()


def get_params(params):
    if params is None:
        return [], {}
    elif isinstance(params, dict):
        return [], params
    elif isinstance(params, list):
        return params, {}
    else:
        return [params], {}


class WebSocketDispatcher(WebSocket):
    username = None
    NO_RESPONSE = object()
    subscriptions = defaultdict(lambda: defaultdict(lambda: defaultdict(set)))

    def __init__(self, *args, **kwargs):
        WebSocket.__init__(self, *args, **kwargs)
        self.send_lock = RLock()
        self.client_locks, self.cached_queries, self.cached_fingerprints = \
            defaultdict(RLock), defaultdict(dict), defaultdict(dict)
        self.username = self.check_authentication()

    @classmethod
    def check_authentication(cls):
        return cherrypy.session['username']

    @classmethod
    def get_all_subscribed(cls):
        websockets = set()
        for channel, subscriptions in cls.subscriptions.items():
            for websocket, clients in subscriptions.items():
                websockets.add(websocket)
        return websockets

    @classmethod
    def broadcast(cls, channels, trigger=None, originating_client=None):
        triggered = set()
        for channel in sideboard.lib.listify(channels):
            for websocket, clients in cls.subscriptions[channel].items():
                for client, callbacks in clients.copy().items():
                    if client != originating_client:
                        for callback in callbacks:
                            triggered.add((websocket, client, callback))

        for websocket, client, callback in triggered:
            try:
                websocket.trigger(client=client, callback=callback, trigger=trigger)
            except:
                log.warn('ignoring unexpected trigger error', exc_info=True)

    def client_lock(self, client):
        ordered_clients = sorted(sideboard.lib.listify(client or []))
        class MultiLock(object):
            def __enter__(inner_self):
                for client in ordered_clients:
                    self.client_locks[client].acquire()
            
            def __exit__(inner_self, *args, **kwargs):
                for client in reversed(ordered_clients):
                    self.client_locks[client].release()
        return MultiLock()

    def send(self, **message):
        message = {k: v for k, v in message.items() if v is not None}
        if 'data' in message and 'client' in message:
            fingerprint = _fingerprint(message['data'])
            client, callback = message['client'], message.get('callback')
            repeat_send = callback in self.cached_fingerprints[client]
            cached_fingerprint = self.cached_fingerprints[client].get(callback)
            self.cached_fingerprints[client][callback] = fingerprint
            if cached_fingerprint == fingerprint and repeat_send:
                return

        log.debug('sending {}', message)
        message = json.dumps(message, cls=sideboard.lib.serializer,
                                      separators=(',', ':'), sort_keys=True)
        with self.send_lock:
            WebSocket.send(self, message)

    def closed(self, code, reason=''):
        log.info('closing: code={!r} reason={!r}', code, reason)
        self.unsubscribe_all()
        WebSocket.closed(self, code, reason)

    def get_method(self, action):
        service_name, method_name = action.split('.')
        service = getattr(sideboard.lib.services, service_name)
        method = getattr(service, method_name)
        return method

<<<<<<< HEAD
    def unsubscribe(self, client):
        self.client_locks.pop(client, None)
        self.cached_fingerprints.pop(client, None)
        for func, args, kwargs in self.cached_queries[client].values():
            if hasattr(func, 'unsubscribe'):
                func.unsubscribe()  # remote subscriptions
        self.cached_queries.pop(client, None)
        for clients in self.subscriptions.values():
            clients[self].pop(client, None)
=======
    def unsubscribe(self, clients):
        for client in sideboard.lib.listify(clients):
            self.client_locks.pop(client, None)
            self.cached_queries.pop(client, None)
            self.cached_fingerprints.pop(client, None)
            for clients in self.subscriptions.values():
                clients[self].pop(client, None)
>>>>>>> 6ca31ffe

    def unsubscribe_all(self):
        for clients in self.subscriptions.values():
            clients.pop(self, None)

    def update_subscriptions(self, client, callback, channels):
        for clients in self.subscriptions.values():
            clients[self][client].discard(callback)

        for channel in sideboard.lib.listify(channels):
            self.subscriptions[channel][self][client].add(callback)

    def trigger(self, client, callback, trigger=None):
        if callback in self.cached_queries[client]:
            function, args, kwargs = self.cached_queries[client][callback]
            result = function(*args, **kwargs)
            self.send(trigger=trigger, client=client, callback=callback, data=result)

    def update_triggers(self, client, callback, function, args, kwargs, result, duration=None):
        if hasattr(function, 'subscribes') and client is not None:
            self.cached_queries[client][callback] = (function, args, kwargs)
            self.update_subscriptions(client, callback, function.subscribes)
        if client is not None and callback is None and result is not self.NO_RESPONSE:
            self.send(trigger='subscribe', client=client, data=result, _time=duration)

    def internal_action(self, action, client, callback):
        if action == 'unsubscribe':
            self.unsubscribe(client)
        elif action is not None:
            log.warn('unknown action {!r}', action)

    def received_message(self, message):
        try:
            fields = json.loads(str(message.data))
            assert isinstance(fields, dict)
        except:
            message = 'incoming websocket message was not a json object: {}'.format(message.data)
            log.error(message)
            self.send(error=message)
        else:
            log.debug('received {}', fields)
            responder.defer(self, fields)

    def handle_message(self, message):
        before = time.time()
        duration, result = None, None
        threadlocal.reset(websocket=self, message=message, username=self.username)
        action, callback, client, method = message.get('action'), message.get('callback'), message.get('client'), message.get('method')
        try:
            with self.client_lock(client):
                self.internal_action(action, client, callback)
                if method:
                    func = self.get_method(method)
                    args, kwargs = get_params(message.get('params'))
                    result = self.NO_RESPONSE
                    try:
                        result = func(*args, **kwargs)
                        duration = (time.time() - before) if config['debug'] else None
                    finally:
                        self.update_triggers(client, callback, func, args, kwargs, result, duration)
        except:
            log.error('unexpected websocket dispatch error', exc_info=True)
            exc_class, exc, tb = sys.exc_info()
            str_content = str(exc) or 'Unexpected Error.'
            message = (str_content + '\n' + traceback.format_exc()) if config['debug'] else str_content
            self.send(error=message, callback=callback, client=client)
        else:
            if callback is not None and result is not self.NO_RESPONSE:
                self.send(data=result, callback=callback, client=client, _time=duration)

    def __repr__(self):
        return '<%s username=%s>' % (self.__class__.__name__, self.username)


class WebSocketRoot(object):
    @cherrypy.expose
    def default(self):
        pass


class WebSocketChecker(WebSocketTool):
    def __init__(self):
        cherrypy.Tool.__init__(self, 'before_handler', self.upgrade)

    def upgrade(self, **kwargs):
        try:
            kwargs['handler_cls'].check_authentication()
        except:
            raise cherrypy.HTTPError(401, 'You must be logged in to establish a websocket connection.')
        else:
            return WebSocketTool.upgrade(self, **kwargs)

cherrypy.tools.websockets = WebSocketChecker()

websocket_plugin = WebSocketPlugin(cherrypy.engine)
websocket_plugin.subscribe()

broadcaster = Caller(WebSocketDispatcher.broadcast)
responder = Caller(WebSocketDispatcher.handle_message, threads=config['ws.thread_pool'])<|MERGE_RESOLUTION|>--- conflicted
+++ resolved
@@ -296,25 +296,16 @@
         method = getattr(service, method_name)
         return method
 
-<<<<<<< HEAD
-    def unsubscribe(self, client):
-        self.client_locks.pop(client, None)
-        self.cached_fingerprints.pop(client, None)
-        for func, args, kwargs in self.cached_queries[client].values():
-            if hasattr(func, 'unsubscribe'):
-                func.unsubscribe()  # remote subscriptions
-        self.cached_queries.pop(client, None)
-        for clients in self.subscriptions.values():
-            clients[self].pop(client, None)
-=======
     def unsubscribe(self, clients):
         for client in sideboard.lib.listify(clients):
             self.client_locks.pop(client, None)
+            self.cached_fingerprints.pop(client, None)
+            for func, args, kwargs in self.cached_queries[client].values():
+                if hasattr(func, 'unsubscribe'):
+                    func.unsubscribe()  # remote subscriptions
             self.cached_queries.pop(client, None)
-            self.cached_fingerprints.pop(client, None)
             for clients in self.subscriptions.values():
                 clients[self].pop(client, None)
->>>>>>> 6ca31ffe
 
     def unsubscribe_all(self):
         for clients in self.subscriptions.values():
